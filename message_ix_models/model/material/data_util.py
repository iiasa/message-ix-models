from collections.abc import Mapping
from functools import lru_cache
from typing import TYPE_CHECKING, Literal, Optional, Union

import message_ix
import numpy as np
import pandas as pd
from genno import Computer
from message_ix import make_df

from message_ix_models import ScenarioInfo
from message_ix_models.model.material.util import (
    read_yaml_file,
    remove_from_list_if_exists,
)
from message_ix_models.model.structure import get_region_codes
from message_ix_models.tools.costs.config import Config
from message_ix_models.tools.costs.projections import create_cost_projections
from message_ix_models.util import (
    broadcast,
    nodes_ex_world,
    package_data_path,
    same_node,
)

if TYPE_CHECKING:
    from message_ix import Scenario

    from message_ix_models import Context
<<<<<<< HEAD
    from message_ix_models.types import ParameterData
=======
>>>>>>> 91614ec5


def add_macro_materials(
    scen: message_ix.Scenario, filename: str, check_converge: bool = False
) -> message_ix.Scenario:
    """Prepare data for MACRO calibration by reading data from xlsx file.

    Parameters
    ----------
    scen
        Scenario to be calibrated
    filename
        name of xlsx calibration data file
    check_converge: bool
        parameter passed to MACRO calibration function
    Returns
    -------
    message_ix.Scenario
        MACRO-calibrated Scenario instance
    """

    # Making a dictionary from the MACRO Excel file
    xls = pd.ExcelFile(package_data_path("material", "macro", filename))
    data = {}
    for s in xls.sheet_names:
        data[s] = xls.parse(s)

    # # Load the new GDP values
    # df_gdp = load_GDP_COVID()
    #
    # # substitute the gdp_calibrate
    # parname = "gdp_calibrate"
    #
    # # keep the historical GDP to pass the GDP check at add_macro()
    # df_gdphist = data[parname]
    # df_gdphist = df_gdphist.loc[df_gdphist.year < info.y0]
    # data[parname] = pd.concat(
    #     [df_gdphist, df_gdp.loc[df_gdp.year >= info.y0]], ignore_index=True
    # )

    # Calibration
    scen = scen.add_macro(data, check_convergence=check_converge)

    return scen


@lru_cache
def get_region_map() -> Mapping[str, str]:
    """Construct a mapping from "COUNTRY" IDs to regions (nodes in the "R12" codelist).

    These "COUNTRY" IDs are produced by a certain script for processing the IEA
    Extended World Energy Balances; this script is *not* in :mod:`message_ix_models`;
    i.e. it is *not* the same as :mod:`.tools.iea.web`. They include some ISO 3166-1
    alpha-3 codes, but also other values like "GREENLAND" (instead of "GRL"), "KOSOVO",
    and "IIASA_SAS".

    This function reads the `material-region` annotation on items in the R12 node
    codelist, expecting a list of strings. Of these:

    - The special value "*" is interpreted to mean "include the IDs all of the child
      nodes of this node (i.e. their ISO 3166-1 alpha-3 codes) in the mapping".
    - All other values are mapped directly.

    The return value is cached for reuse.

    Returns
    -------
    dict
        Mapping from e.g. "KOSOVO" to e.g. "R12_EEU".
    """
    result = {}

    # - Load the R12 node codelist.
    # - Iterate over codes that are regions (i.e. omit World and the ISO 3166-1 alpha-3
    #   codes for individual countries within regions)
    for node in get_region_codes("R12"):
        # - Retrieve the "material-region" annotation and eval() it as a Python list.
        # - Iterate over each value in this list.
        for value in node.eval_annotation(id="material-region"):
            # Update (expand) the mapping
            if value == "*":  # Special value → map every child node's ID to the node ID
                result.update({child.id: node.id for child in node.child})
            else:  # Any other value → map it to the node ID
                result.update({value: node.id})

    return result


def map_iea_db_to_msg_regs(df_iea: pd.DataFrame) -> pd.DataFrame:
    """Add a "REGION" column to `df_iea`.

    Parameters
    ----------
    df_iea
        Data frame containing the IEA energy balances data set. This **must** have a
        "COUNTRY" column.

    Returns
    -------
    pandas.DataFrame
        with added column "REGION" containing node IDs according to
        :func:`get_region_map`.
    """
    # - Duplicate the "COUNTRY" column to "REGION".
    # - Replace the "REGION" values using the mapping.
    return df_iea.eval("REGION = COUNTRY").replace({"REGION": get_region_map()})


def read_iea_tec_map(tec_map_fname: str) -> pd.DataFrame:
    """Reads mapping file and returns relevant columns needed for technology mapping.

    Parameters
    ----------
    tec_map_fname
        name of mapping file used to map IEA flows and products
        to existing MESSAGEix technologies
    Returns
    -------
    pd.DataFrame
        returns df with mapped technologies
    """
    MAP = pd.read_csv(package_data_path("material", "iea_mappings", tec_map_fname))

    MAP = pd.concat([MAP, MAP["IEA flow"].str.split(", ", expand=True)], axis=1)
    MAP = (
        MAP.melt(
            value_vars=MAP.columns[-13:],
            value_name="FLOW",
            id_vars=["technology", "IEA product"],
        )
        .dropna()
        .drop("variable", axis=1)
    )
    MAP = pd.concat([MAP, MAP["IEA product"].str.split(", ", expand=True)], axis=1)
    MAP = (
        MAP.melt(
            value_vars=MAP.columns[-19:],
            value_name="PRODUCT",
            id_vars=["technology", "FLOW"],
        )
        .dropna()
        .drop("variable", axis=1)
    )
    MAP = MAP.drop_duplicates()
    return MAP


def add_cement_ccs_co2_tr_relation(scen: message_ix.Scenario) -> None:
<<<<<<< HEAD
    """Adds CCS technologies to the `co2_trans_disp` and `bco2_trans_disp` relations.

    Parameters
    ----------
    scen
=======
    """Adds the relevant CCS technologies to the co2_trans_disp and bco2_trans_disp
    relations

    Parameters
    ----------
    scen: message_ix.Scenario
>>>>>>> 91614ec5
        Scenario instance to add CCS emission factor parametrization to
    """

    # The relation coefficients for CO2_Emision and bco2_trans_disp and
    # co2_trans_disp are both MtC. The emission factor for CCS add_ccs_technologies
    # are specified in MtC as well.
    co2_trans_relation = scen.par(
        "emission_factor",
        filters={
            "technology": [
                "clinker_dry_ccs_cement",
                "clinker_wet_ccs_cement",
            ],
            "emission": "CO2",
        },
    )

    co2_trans_relation.drop(["year_vtg", "emission", "unit"], axis=1, inplace=True)
    co2_trans_relation["relation"] = "co2_trans_disp"
    co2_trans_relation["node_rel"] = co2_trans_relation["node_loc"]
    co2_trans_relation["year_rel"] = co2_trans_relation["year_act"]
    co2_trans_relation["unit"] = "???"

    scen.check_out()
    scen.add_par("relation_activity", co2_trans_relation)
    scen.commit("New CCS technologies added to the CO2 accounting relations.")


def add_emission_accounting(scen: message_ix.Scenario) -> None:
    """

    Parameters
    ----------
    scen
    """
    # (1) ******* Add non-CO2 gases to the relevant relations. ********
    # This is done by multiplying the input values and emission_factor
    # per year,region and technology for furnace technologies.

    tec_list_residual = scen.par("emission_factor")["technology"].unique()
    tec_list_input = scen.par("input")["technology"].unique()

    # The technology list to retrieve the input values for furnaces
    tec_list_input = [
        i for i in tec_list_input if (("furnace" in i) | ("hp_gas_" in i))
    ]
    # tec_list_input.remove("hp_gas_i")
    # tec_list_input.remove("hp_gas_rc")

    # The technology list to retreive the emission_factors
    tec_list_residual = [
        i
        for i in tec_list_residual
        if (
            (
                ("biomass_i" in i)
                | ("coal_i" in i)
                | ("foil_i" in i)
                | ("gas_i" in i)
                | ("hp_gas_i" in i)
                | ("loil_i" in i)
                | ("meth_i" in i)
            )
            & ("imp" not in i)
            & ("trp" not in i)
        )
    ]

    # Retrieve the input values
    input_df = scen.par("input", filters={"technology": tec_list_input})
    input_df.drop(
        ["node_origin", "commodity", "level", "time", "time_origin", "unit"],
        axis=1,
        inplace=True,
    )
    input_df.drop_duplicates(inplace=True)
    input_df = input_df[input_df["year_act"] >= 2020]

    # Retrieve the emission factors

    emission_df = scen.par("emission_factor", filters={"technology": tec_list_residual})
    emission_df.drop(["unit", "mode"], axis=1, inplace=True)
    emission_df = emission_df[emission_df["year_act"] >= 2020]
    emission_df.drop_duplicates(inplace=True)

    # Mapping to multiply the emission_factor with the corresponding
    # input values from new indsutry technologies

    dic = {
        "foil_i": [
            "furnace_foil_steel",
            "furnace_foil_aluminum",
            "furnace_foil_cement",
            "furnace_foil_petro",
            "furnace_foil_refining",
        ],
        "biomass_i": [
            "furnace_biomass_steel",
            "furnace_biomass_aluminum",
            "furnace_biomass_cement",
            "furnace_biomass_petro",
            "furnace_biomass_refining",
        ],
        "coal_i": [
            "furnace_coal_steel",
            "furnace_coal_aluminum",
            "furnace_coal_cement",
            "furnace_coal_petro",
            "furnace_coal_refining",
            "furnace_coke_petro",
            "furnace_coke_refining",
        ],
        "loil_i": [
            "furnace_loil_steel",
            "furnace_loil_aluminum",
            "furnace_loil_cement",
            "furnace_loil_petro",
            "furnace_loil_refining",
        ],
        "gas_i": [
            "furnace_gas_steel",
            "furnace_gas_aluminum",
            "furnace_gas_cement",
            "furnace_gas_petro",
            "furnace_gas_refining",
        ],
        "meth_i": [
            "furnace_methanol_steel",
            "furnace_methanol_aluminum",
            "furnace_methanol_cement",
            "furnace_methanol_petro",
            "furnace_methanol_refining",
        ],
        "hp_gas_i": [
            "hp_gas_steel",
            "hp_gas_aluminum",
            "hp_gas_cement",
            "hp_gas_petro",
            "hp_gas_refining",
        ],
    }

    # Create an empty dataframe
    df_non_co2_emissions = pd.DataFrame()

    # Find the technology, year_act, year_vtg, emission, node_loc combination
    emissions = [e for e in emission_df["emission"].unique()]
    remove_from_list_if_exists("CO2_industry", emissions)
    remove_from_list_if_exists("CO2_res_com", emissions)
    # emissions.remove("CO2_industry")
    # emissions.remove("CO2_res_com")

    for t in emission_df["technology"].unique():
        for e in emissions:
            # This should be a dataframe
            emission_df_filt = emission_df.loc[
                ((emission_df["technology"] == t) & (emission_df["emission"] == e))
            ]
            # Filter the technologies that we need the input value
            # This should be a dataframe
            input_df_filt = input_df[input_df["technology"].isin(dic[t])]
            if (emission_df_filt.empty) | (input_df_filt.empty):
                continue
            else:
                df_merged = pd.merge(
                    emission_df_filt,
                    input_df_filt,
                    on=["year_act", "year_vtg", "node_loc"],
                )
                df_merged["value"] = df_merged["value_x"] * df_merged["value_y"]
                df_merged.drop(
                    ["technology_x", "value_x", "value_y", "year_vtg", "emission"],
                    axis=1,
                    inplace=True,
                )
                df_merged.rename(columns={"technology_y": "technology"}, inplace=True)
                relation_name = e + "_Emission"
                df_merged["relation"] = relation_name
                df_merged["node_rel"] = df_merged["node_loc"]
                df_merged["year_rel"] = df_merged["year_act"]
                df_merged["unit"] = "???"
                df_non_co2_emissions = pd.concat([df_non_co2_emissions, df_merged])

        scen.check_out()
        scen.add_par("relation_activity", df_non_co2_emissions)
        scen.commit("Non-CO2 Emissions accounting for industry technologies added.")

    # ***** (2) Add the CO2 emission factors to CO2_Emission relation. ******
    # We dont need to add ammonia/fertilier production here. Because there are
    # no extra process emissions that need to be accounted in emissions relation.
    # CCS negative emission_factor are added to this relation in gen_data_ammonia.py.
    # Emissions from refining sector are categorized as 'CO2_transformation'.

    tec_list = scen.par("emission_factor")["technology"].unique()
    tec_list_materials = [
        i
        for i in tec_list
        if (
            ("steel" in i)
            | ("aluminum" in i)
            | ("petro" in i)
            | ("cement" in i)
            | ("ref" in i)
        )
    ]
    for elem in ["refrigerant_recovery", "replacement_so2", "SO2_scrub_ref"]:
        remove_from_list_if_exists(elem, tec_list_materials)
    # tec_list_materials.remove("refrigerant_recovery")
    # tec_list_materials.remove("replacement_so2")
    # tec_list_materials.remove("SO2_scrub_ref")
    emission_factors = scen.par(
        "emission_factor", filters={"technology": tec_list_materials, "emission": "CO2"}
    )
    # Note: Emission for CO2 MtC/ACT.
    relation_activity = emission_factors.assign(
        relation=lambda x: (x["emission"] + "_Emission")
    )
    relation_activity["node_rel"] = relation_activity["node_loc"]
    relation_activity.drop(["year_vtg", "emission"], axis=1, inplace=True)
    relation_activity["year_rel"] = relation_activity["year_act"]
    relation_activity_co2 = relation_activity[
        (relation_activity["relation"] != "PM2p5_Emission")
        & (relation_activity["relation"] != "CO2_industry_Emission")
        & (relation_activity["relation"] != "CO2_transformation_Emission")
    ]

    # ***** (3) Add thermal industry technologies to CO2_ind relation ******

    relation_activity_furnaces = scen.par(
        "emission_factor",
        filters={"emission": "CO2_industry", "technology": tec_list_materials},
    )
    relation_activity_furnaces["relation"] = "CO2_ind"
    relation_activity_furnaces["node_rel"] = relation_activity_furnaces["node_loc"]
    relation_activity_furnaces.drop(["year_vtg", "emission"], axis=1, inplace=True)
    relation_activity_furnaces["year_rel"] = relation_activity_furnaces["year_act"]
    relation_activity_furnaces = relation_activity_furnaces[
        ~relation_activity_furnaces["technology"].str.contains("_refining")
    ]

    # ***** (4) Add steel energy input technologies to CO2_ind relation ****

    relation_activity_steel = scen.par(
        "emission_factor",
        filters={
            "emission": "CO2_industry",
            "technology": ["DUMMY_coal_supply", "DUMMY_gas_supply"],
        },
    )
    relation_activity_steel["relation"] = "CO2_ind"
    relation_activity_steel["node_rel"] = relation_activity_steel["node_loc"]
    relation_activity_steel.drop(["year_vtg", "emission"], axis=1, inplace=True)
    relation_activity_steel["year_rel"] = relation_activity_steel["year_act"]

    # ***** (5) Add refinery technologies to CO2_cc ******

    relation_activity_ref = scen.par(
        "emission_factor",
        filters={"emission": "CO2_transformation", "technology": tec_list_materials},
    )
    relation_activity_ref["relation"] = "CO2_cc"
    relation_activity_ref["node_rel"] = relation_activity_ref["node_loc"]
    relation_activity_ref.drop(["year_vtg", "emission"], axis=1, inplace=True)
    relation_activity_ref["year_rel"] = relation_activity_ref["year_act"]

    scen.check_out()
    scen.add_par("relation_activity", relation_activity_co2)
    scen.add_par("relation_activity", relation_activity_furnaces)
    scen.add_par("relation_activity", relation_activity_steel)
    scen.add_par("relation_activity", relation_activity_ref)
    scen.commit("Emissions accounting for industry technologies added.")

    # ***** (6) Add feedstock using technologies to CO2_feedstocks *****
    nodes = scen.par("relation_activity", filters={"relation": "CO2_feedstocks"})[
        "node_rel"
    ].unique()
    years = scen.par("relation_activity", filters={"relation": "CO2_feedstocks"})[
        "year_rel"
    ].unique()

    for n in nodes:
        for t in ["steam_cracker_petro", "gas_processing_petro"]:
            for m in ["atm_gasoil", "vacuum_gasoil", "naphtha"]:
                if t == "steam_cracker_petro":
                    if m == "vacuum_gasoil":
                        # fueloil emission factor * input
                        val = 0.665 * 1.339
                    elif m == "atm_gasoil":
                        val = 0.665 * 1.435
                    else:
                        val = 0.665 * 1.537442922

                    co2_feedstocks = pd.DataFrame(
                        {
                            "relation": "CO2_feedstocks",
                            "node_rel": n,
                            "year_rel": years,
                            "node_loc": n,
                            "technology": t,
                            "year_act": years,
                            "mode": m,
                            "value": val,
                            "unit": "t",
                        }
                    )
                else:
                    # gas emission factor * gas input
                    val = 0.482 * 1.331811263

                    co2_feedstocks = pd.DataFrame(
                        {
                            "relation": "CO2_feedstocks",
                            "node_rel": n,
                            "year_rel": years,
                            "node_loc": n,
                            "technology": t,
                            "year_act": years,
                            "mode": "M1",
                            "value": val,
                            "unit": "t",
                        }
                    )
                scen.check_out()
                scen.add_par("relation_activity", co2_feedstocks)
                scen.commit("co2_feedstocks updated")

    # **** (7) Correct CF4 Emission relations *****
    # Remove transport related technologies from CF4_Emissions

    scen.check_out()

    CF4_trp_Emissions = scen.par(
        "relation_activity", filters={"relation": "CF4_Emission"}
    )
    list_tec_trp = [
        cf4_emi
        for cf4_emi in CF4_trp_Emissions["technology"].unique()
        if "trp" in cf4_emi
    ]
    CF4_trp_Emissions = CF4_trp_Emissions[
        CF4_trp_Emissions["technology"].isin(list_tec_trp)
    ]

    scen.remove_par("relation_activity", CF4_trp_Emissions)

    # Remove transport related technologies from CF4_alm_red and add aluminum tecs.

    CF4_red = scen.par("relation_activity", filters={"relation": "CF4_alm_red"})
    list_tec_trp = [
        cf4_emi for cf4_emi in CF4_red["technology"].unique() if "trp" in cf4_emi
    ]
    CF4_red = CF4_red[CF4_red["technology"].isin(list_tec_trp)]

    scen.remove_par("relation_activity", CF4_red)

    CF4_red_add = scen.par(
        "emission_factor",
        filters={
            "technology": ["soderberg_aluminum", "prebake_aluminum"],
            "emission": "CF4",
        },
    )
    CF4_red_add.drop(["year_vtg", "emission"], axis=1, inplace=True)
    CF4_red_add["unit"] = "???"
    CF4_red_add["year_rel"] = CF4_red_add["year_act"]
    CF4_red_add["node_rel"] = CF4_red_add["node_loc"]
    CF4_red_add["relation"] = "CF4_Emission"
    scen.add_par("relation_activity", CF4_red_add)

    CF4_red_add["relation"] = "CF4_alm_red"
    CF4_red_add["value"] *= 1000
    scen.add_par("relation_activity", CF4_red_add)
    scen.commit("CF4 relations corrected.")

    # copy CO2_cc values to CO2_industry for conventional methanol tecs
    # scen.check_out()
    # meth_arr = ["meth_ng", "meth_coal", "meth_coal_ccs", "meth_ng_ccs"]
    # df = scen.par("relation_activity",
    # filters={"relation": "CO2_cc", "technology": meth_arr})
    # df = df.rename({"year_rel": "year_vtg"}, axis=1)
    # values = dict(zip(df["technology"], df["value"]))
    #
    # df_em = scen.par("emission_factor",
    # filters={"emission": "CO2_transformation", "technology": meth_arr})
    # for i in meth_arr:
    #     df_em.loc[df_em["technology"] == i, "value"] = values[i]
    # df_em["emission"] = "CO2_industry"
    #
    # scen.add_par("emission_factor", df_em)
    # scen.commit("add methanol CO2_industry")


def read_sector_data(
    scenario: message_ix.Scenario, sectname: str, ssp: Optional[str], filename: str
) -> pd.DataFrame:
    """Read sector data for industry with `sectname`.

    Parameters
    ----------
    scenario
        Scenario used to get structural information like model regions and years.
    sectname
        Name of industry sector.
    ssp
        If sector data should be read from an SSP-specific file.
    filename
        Name of input file with suffix.

    Returns
    -------
    pd.DataFrame
    """
    # Read in technology-specific parameters from input xlsx
    # Now used for steel and cement, which are in one file

    import numpy as np

    s_info = ScenarioInfo(scenario)

    if "R12_CHN" in s_info.N:
        sheet_n = sectname + "_R12"
    else:
        sheet_n = sectname + "_R11"

    if filename.endswith(".csv"):
        data_df = pd.read_csv(
            package_data_path("material", sectname, filename), comment="#"
        )
    else:
        data_df = pd.read_excel(
            package_data_path("material", sectname, ssp, filename),
            sheet_name=sheet_n,
        )

    # Clean the data
    data_df = data_df[
        [
            "Region",
            "Technology",
            "Parameter",
            "Level",
            "Commodity",
            "Mode",
            "Species",
            "Units",
            "Value",
        ]
    ].replace(np.nan, "", regex=True)

    # Combine columns and remove ''
    list_series = (
        data_df[["Parameter", "Commodity", "Level", "Mode"]]
        .apply(list, axis=1)
        .apply(lambda x: list(filter(lambda a: a != "", x)))
    )
    list_ef = data_df[["Parameter", "Species", "Mode"]].apply(list, axis=1)

    data_df["parameter"] = list_series.str.join("|")
    data_df.loc[data_df["Parameter"] == "emission_factor", "parameter"] = (
        list_ef.str.join("|")
    )

    data_df = data_df.drop(["Parameter", "Level", "Commodity", "Mode"], axis=1)
    data_df = data_df.drop(data_df[data_df.Value == ""].index)

    data_df.columns = data_df.columns.str.lower()

    # Unit conversion

    # At the moment this is done in the excel file, can be also done here
    # To make sure we use the same units

    return data_df


def read_timeseries(
    scenario: message_ix.Scenario, material: str, ssp: Optional[str], filename: str
) -> pd.DataFrame:
    """Read ‘time-series’ data from a material-specific `filename`.

    Read "timeseries" type data from a sector-specific input file to data frame and
    format as MESSAGE parameter data.

    Parameters
    ----------
    scenario
        Scenario used to get structural information like model regions and years.
    material
        Name of material folder (**‘sector’**) where `filename` is located.
    ssp
        If timeseries is available for different SSPs, the respective file is selected.
    filename
        Name of data file including :file:`.csv` or :file:`.xlsx` suffix.

    Returns
    -------
    pd.DataFrame
        DataFrame containing the timeseries data for MESSAGEix parameters
    """
    # Ensure config is loaded, get the context
    s_info = ScenarioInfo(scenario)

    # if context.scenario_info['scenario'] == 'NPi400':
    #     sheet_name="timeseries_NPi400"
    # else:
    #     sheet_name = "timeseries"

    if "R12_CHN" in s_info.N:
        sheet_n = "timeseries_R12"
    else:
        sheet_n = "timeseries_R11"

    material = f"{material}/{ssp}" if ssp else material
    # Read the file

    if filename.endswith(".csv"):
        df = pd.read_csv(package_data_path("material", material, filename))

        # Function to convert string to integer if it is a digit
        def convert_if_digit(col_name: Union[str, int]) -> Union[str, int]:
            return int(col_name) if col_name.isdigit() else col_name

        # Apply the function to the DataFrame column names
        df = df.rename(columns=convert_if_digit)
    else:
        df = pd.read_excel(
            package_data_path("material", material, filename), sheet_name=sheet_n
        )

    import numbers

    # Take only existing years in the data
    datayears = [x for x in list(df) if isinstance(x, numbers.Number)]

    df = pd.melt(
        df,
        id_vars=[
            "parameter",
            "region",
            "technology",
            "mode",
            "units",
            "commodity",
            "level",
        ],
        value_vars=datayears,
        var_name="year",
    )

    df = df.drop(df[np.isnan(df.value)].index)
    return df


def read_rel(
    scenario: message_ix.Scenario, material: str, ssp: Optional[str], filename: str
) -> pd.DataFrame:
    """
    Read ``relation_*`` type parameter data for specific industry

    Parameters
    ----------
    ssp
        if relations are available for different SSPs, the respective file is selected
    scenario
        scenario used to get structural information like
    material
        name of material folder where xlsx is located
    filename
        name of xlsx file

    Returns
    -------
    pd.DataFrame
        DataFrame containing ``relation_*`` parameter data
    """
    # Ensure config is loaded, get the context

    s_info = ScenarioInfo(scenario)

    if "R12_CHN" in s_info.N:
        sheet_n = "relations_R12"
    else:
        sheet_n = "relations_R11"
    material = f"{material}/{ssp}" if ssp else material
    # Read the file
    if filename.endswith(".csv"):
        data_rel = pd.read_csv(package_data_path("material", material, filename))
    else:
        data_rel = pd.read_excel(
            package_data_path("material", material, filename), sheet_name=sheet_n
        )
    return data_rel


def gen_te_projections(
    scen: message_ix.Scenario,
    ssp: Literal["all", "LED", "SSP1", "SSP2", "SSP3", "SSP4", "SSP5"] = "SSP2",
    method: Literal["constant", "convergence", "gdp"] = "convergence",
    ref_reg: str = "R12_NAM",
    module="materials",
    reduction_year=2100,
) -> tuple[pd.DataFrame, pd.DataFrame]:
    """Generate cost parameter data for scenario technology set.

    Calls :mod:`message_ix_models.tools.costs` with config for MESSAGEix-Materials
    and return ``inv_cost`` and ``fix_cost`` projections for energy and industry
    technologies.

    Parameters
    ----------
    scen
        Scenario instance is required to get technology set.
    ssp
        SSP to use for projection assumptions.
    method
        method to use for cost convergence over time.
    ref_reg
        reference region to use for regional cost differentiation.

    Returns
    -------
    tuple[pd.DataFrame, pd.DataFrame]
        tuple with ``inv_cost`` and ``fix_cost`` data
    """
    model_tec_set = list(scen.set("technology"))
    cfg = Config(
        module=module,
        ref_region=ref_reg,
        method=method,
        format="message",
        scenario=ssp,
        reduction_year=reduction_year,
    )
    out_materials = create_cost_projections(cfg)
    fix_cost = (
        out_materials["fix_cost"]
        .drop_duplicates()
        .drop(["scenario_version", "scenario"], axis=1)
    )
    fix_cost = fix_cost[fix_cost["technology"].isin(model_tec_set)]

    inv_cost = (
        out_materials["inv_cost"]
        .drop_duplicates()
        .drop(["scenario_version", "scenario"], axis=1)
    )
    inv_cost = inv_cost[inv_cost["technology"].isin(model_tec_set)]
    return inv_cost, fix_cost


def get_ssp_soc_eco_data(
    context: "Context", model: str, measure: str, tec: str
) -> pd.DataFrame:
    """Generate GDP and POP data of SSP 3.0 in ``bound_activity_*`` format.

    Parameters
    ----------
    context
        context used to prepare genno.Computer
    model
        model name of projections to read
    measure
        Indicator to read (GDP or Population)
    tec
        name to use for "technology" column

    Returns
    -------
    pd.DataFrame
        DataFrame with SSP indicator data in ``bound_activity_*`` parameter format.
    """
    from message_ix_models.project.ssp.data import SSPUpdate

    c = Computer()
    keys = SSPUpdate.add_tasks(
        c, context=context, release="3.1", measure=measure, ssp_id="2"
    )
    return (
        c.get(keys[0])
        .to_dataframe()
        .reset_index()
        .rename(columns={"n": "node_loc", "y": "year_act"})
        .assign(mode="P", technology=tec, time="year", unit="GWa")
    )


def add_elec_i_ini_act(scenario: message_ix.Scenario) -> None:
    """Adds ``initial_activity_up`` parametrization for `elec_i` ``technology``.

    Values are copied from `hp_el_i` technology

    Parameters
    ----------
    scenario
        Scenario to update parametrization for
    """
    par = "initial_activity_up"
    df_el = scenario.par(par, filters={"technology": "hp_el_i"})
    df_el["technology"] = "elec_i"
    scenario.check_out()
    scenario.add_par(par, df_el)
    scenario.commit("add initial_activity_up for elec_i")
    return


def calculate_ini_new_cap(
    df_demand: pd.DataFrame, technology: str, material: str, ssp: str
) -> pd.DataFrame:
    """Derive ``initial_new_capacity_up`` data for CCS from projected cement demand.

    Parameters
    ----------
    df_demand
        DataFrame containing "demand" MESSAGEix parametrization.
    technology
        Name of CCS technology to be parametrized.
    material
        Name of the material/industry sector.

    Returns
    -------
    pd.DataFrame
        ``initial_new_capacity_up`` parameter data.
    """

<<<<<<< HEAD
    SCALER = {
        ("LED", "cement"): 0.001,
        ("SSP1", "cement"): 0.001,
        ("SSP2", "cement"): 0.001,
        ("SSP3", "cement"): 0.0008,
        ("SSP4", "cement"): 0.002,
        ("SSP5", "cement"): 0.002,
        ("LED", "steel"): 0.002,
        ("SSP1", "steel"): 0.002,
        ("SSP2", "steel"): 0.002,
        ("SSP3", "steel"): 0.001,
        ("SSP4", "steel"): 0.003,
        ("SSP5", "steel"): 0.003,
    }
    scalar = SCALER[(ssp, material)]
=======
    if ssp in ["LED", "SSP1", "SSP2"]:
        if material == "cement":
            SCALER = 0.001
        if material == "steel":
            SCALER = 0.002
    elif ssp in ["SSP4", "SSP5"]:
        if material == "cement":
            SCALER = 0.002
        if material == "steel":
            SCALER = 0.003
    elif ssp == "SSP3":
        if material == "cement":
            SCALER = 0.0008
        if material == "steel":
            SCALER = 0.001

>>>>>>> 91614ec5
    CLINKER_RATIO = 0.72 if material == "cement" else 1

    tmp = (
        df_demand.eval("value = value * @CLINKER_RATIO * @scalar")
        .rename(columns={"node": "node_loc", "year": "year_vtg"})
        .assign(technology=technology)
    )

    return make_df("initial_new_capacity_up", **tmp)

<<<<<<< HEAD
    del scalar, CLINKER_RATIO  # pragma: no cover — quiet lint error F821 above


def add_water_par_data(scenario: "Scenario") -> None:
    """Adds water supply technologies that are required for the Materials build.

    Parameters
    ----------
    scenario
=======
    del SCALER, CLINKER_RATIO  # pragma: no cover — quiet lint error F821 above


def add_water_par_data(scenario: "Scenario") -> None:
    """Adds water supply technologies that are required for the Materials build

    Parameters
    ----------
    scenario: .Scenario
>>>>>>> 91614ec5
        instance to check for water technologies and add if missing
    """
    scenario.check_out()
    water_dict = pd.read_excel(
        package_data_path("material", "other", "water_tec_pars.xlsx"),
        sheet_name=None,
    )
    for par in water_dict.keys():
        scenario.add_par(par, water_dict[par])
    scenario.commit("add missing water tecs")


def calibrate_for_SSPs(scenario: "Scenario") -> None:
<<<<<<< HEAD
    """Calibrate technologies activity bounds and growth constraints.

    This is necessary to avoid base year infeasibilities in year 2020.
    Originally developed for the `SSP_dev_*` scenarios, where most technology activities
    are fixed in 2020.

    Parameters
    ----------
    scenario
=======
    """Adjust technologies activity bounds and growth constraints to avoid base year
    infeasibilities in year 2020. Specifically developed for the SSP_dev scenarios,
    where most technology activities are fixed in 2020.

    Parameters
    ----------
    scenario: .Scenario
>>>>>>> 91614ec5
        instance to apply parameter changes to
    """
    add_elec_i_ini_act(scenario)

    # prohibit electric clinker kilns in first decade
    common = {
        "technology": "furnace_elec_cement",
        "mode": ["high_temp", "low_temp"],
        "time": "year",
        "value": 0,
        "unit": "GWa",
        "year_act": [2020, 2025],
    }
    s_info = ScenarioInfo(scenario)
    scenario.check_out()
    scenario.add_par(
        "bound_activity_up",
        make_df("bound_activity_up", **common).pipe(
            broadcast, node_loc=nodes_ex_world(s_info.N)
        ),
    )
    scenario.commit("add bound for thermal electr use in cement")

    for bound in ["up", "lo"]:
        par = f"bound_activity_{bound}"
        df = scenario.par(par, filters={"year_act": 2020})
        scenario.check_out()
        scenario.remove_par(
            f"bound_activity_{bound}", df[df["technology"].str.contains("t_d")]
        )
        scenario.commit("remove t_d 2020 bounds")

        df = scenario.par(par, filters={"technology": "elec_i"})
        df["value"] = 0
        scenario.check_out()
        scenario.add_par(par, df)
        scenario.commit("set elec_i bounds 2020 to 0")

    df = scenario.par("historical_activity", filters={"technology": "elec_i"})
    scenario.check_out()
    scenario.remove_par("historical_activity", df)
    scenario.commit("remove elec_i hist act")
    df = scenario.par("historical_new_capacity", filters={"technology": "elec_i"})
    scenario.check_out()
    scenario.remove_par("historical_new_capacity", df)
    scenario.commit("remove elec_i hist capacity")


def gen_plastics_emission_factors(
    info, species: Literal["methanol", "HVCs", "ethanol"]
<<<<<<< HEAD
) -> "ParameterData":
    """Generate "CO2_Emission" relation parameter to account stored carbon in plastics.

    The calculation considers:

=======
) -> dict[str, pd.DataFrame]:
    """Generate "CO2_Emission" relation parameter that
    represents stored carbon in produced plastics.
    The calculation considers:
>>>>>>> 91614ec5
    * carbon content of feedstocks,
    * the share that is converted to plastics
    * the end-of-life treatment (i.e. incineration, landfill, etc.)

<<<<<<< HEAD
    *NOTE:
    Values are negative since they need to be deducted from top-down accounting, which
    assumes that all extracted carbonaceous resources are released as carbon emissions.
    (Which would not be correct for carbon used in long-lived products)*

    Parameters
    ----------
    species
        feedstock species to generate relation for
=======
    Values are negative since they need to be deducted
    from top-down accounting, which assumes that all extracted
    carbonaceous resources are released as carbon emissions.
    (Which is not correct for carbon used in long-lived products)

    Parameters
    ----------
    species:
        feedstock species to generate relation for
    info: ScenarioInfo

    Returns
    -------
    Dict[str, pd.DataFrame]
>>>>>>> 91614ec5
    """

    tec_species_map = {"methanol": "meth_ind_fs", "HVCs": "production_HVC"}

    carbon_pars = read_yaml_file(
        package_data_path(
            "material", "petrochemicals", "chemicals_carbon_parameters.yaml"
        )
    )
    # TODO: move EOL parameters to a different file to disassociate from methanol model
    end_of_life_pars = pd.read_excel(
        package_data_path("material", "methanol", "methanol_sensitivity_pars.xlsx"),
        sheet_name="Sheet1",
        dtype=object,
    )
    seq_carbon = {
        k: (v["carbon mass"] / v["molar mass"]) * v["plastics use"]
        for k, v in carbon_pars[species].items()
    }
    end_of_life_pars = end_of_life_pars.set_index("par").to_dict()["value"]
    common = {
        "unit": "???",
        "relation": "CO2_Emission",
        "mode": seq_carbon.keys(),
        "technology": tec_species_map[species],
    }
    co2_emi_rel = make_df("relation_activity", **common).drop(columns="value")
    co2_emi_rel = co2_emi_rel.merge(
        pd.Series(seq_carbon, name="value").to_frame().reset_index(),
        left_on="mode",
        right_on="index",
    ).drop(columns="index")

    years = info.Y
    co2_emi_rel = co2_emi_rel.pipe(broadcast, year_act=years)
    co2_emi_rel["year_rel"] = co2_emi_rel["year_act"]

    co2_emi_rel = co2_emi_rel.pipe(broadcast, node_loc=nodes_ex_world(info.N)).pipe(
        same_node
    )

    def apply_eol_factor(row, pars):
        if row["year_act"] < pars["incin_trend_end"]:
            share = pars["incin_rate"] + pars["incin_trend"] * (row["year_act"] - 2020)
        else:
            share = 0.5
        return row["value"] * (1 - share)

    co2_emi_rel["value"] = co2_emi_rel.apply(
        lambda x: apply_eol_factor(x, end_of_life_pars), axis=1
    ).mul(-1)
    return {"relation_activity": co2_emi_rel}


def gen_chemicals_co2_ind_factors(
    info, species: Literal["methanol", "HVCs"]
<<<<<<< HEAD
) -> "ParameterData":
    """Generate `CO2_ind` ``relation_activity`` values for chemical production.

    The values represent the carbon in chemical feedstocks which is oxidized in the
    short-term (i.e. during the model horizon) in downstream products. Oxidation either
    through natural oxidation or combustion as the end-of-life treatment of plastics.

    The calculation considers:

=======
) -> dict[str, pd.DataFrame]:
    """Generate "CO2_ind" relation parameter that
    represents carbon in chemical feedstocks that is oxidized in the
    short-term (=during the model horizon) in downstream products.
    This happens either through natural oxidation or combustion as the
    end-of-life treatment of plastics.

    The calculation considers:
>>>>>>> 91614ec5
    * carbon content of feedstocks,
    * the share that is converted to oxidizable chemicals
    * the end-of-life treatment shares (i.e. incineration, landfill, etc.)

<<<<<<< HEAD
    *NOTE: Values are positive since they need to be added to bottom-up emission
    accounting.*
=======
    Values are positive since they need to be added
    to bottom-up emission accounting.
>>>>>>> 91614ec5

    Parameters
    ----------
    species:
        feedstock species to generate relation for
<<<<<<< HEAD
=======
    info: ScenarioInfo

    Returns
    -------
    Dict[str, pd.DataFrame]
>>>>>>> 91614ec5
    """

    tec_species_map = {
        "methanol": "meth_ind_fs",
        "HVCs": "production_HVC",
<<<<<<< HEAD
=======
        "ethanol": "ethanol_to_ethylene_petro",
>>>>>>> 91614ec5
    }

    carbon_pars = read_yaml_file(
        package_data_path(
            "material", "petrochemicals", "chemicals_carbon_parameters.yaml"
        )
    )
    # TODO: move EOL parameters to a different file to disassociate from methanol model
    end_of_life_pars = pd.read_excel(
        package_data_path("material", "methanol", "methanol_sensitivity_pars.xlsx"),
        sheet_name="Sheet1",
        dtype=object,
    )
    temporary_sequestered = {
        k: (v["carbon mass"] / v["molar mass"]) * (1 - v["plastics use"])
        for k, v in carbon_pars[species].items()
    }
    embodied_carbon_plastics = {
        k: (v["carbon mass"] / v["molar mass"]) * v["plastics use"]
        for k, v in carbon_pars[species].items()
    }
    end_of_life_pars = end_of_life_pars.set_index("par").to_dict()["value"]
    common = {
        "unit": "???",
        "relation": "CO2_ind",
        "mode": embodied_carbon_plastics.keys(),
        "technology": tec_species_map[species],
    }
    co2_emi_rel = make_df("relation_activity", **common).drop(columns="value")
    co2_emi_rel = co2_emi_rel.merge(
        pd.Series(embodied_carbon_plastics, name="value").to_frame().reset_index(),
        left_on="mode",
        right_on="index",
    ).drop(columns="index")

    years = info.Y
    co2_emi_rel = co2_emi_rel.pipe(broadcast, year_act=years)
    co2_emi_rel["year_rel"] = co2_emi_rel["year_act"]

    co2_emi_rel = co2_emi_rel.pipe(broadcast, node_loc=nodes_ex_world(info.N)).pipe(
        same_node
    )

    def apply_eol_factor(row, pars):
        if row["year_act"] < pars["incin_trend_end"]:
            share = pars["incin_rate"] + pars["incin_trend"] * (row["year_act"] - 2020)
        else:
            share = 0.5
        return row["value"] * share

    co2_emi_rel["value"] = co2_emi_rel.apply(
        lambda x: apply_eol_factor(x, end_of_life_pars), axis=1
    )

    def add_non_combustion_oxidation(row):
        return temporary_sequestered[row["mode"]] + row["value"]

    co2_emi_rel["value"] = co2_emi_rel.apply(
        lambda x: add_non_combustion_oxidation(x), axis=1
    )
    return {"relation_activity": co2_emi_rel}


<<<<<<< HEAD
def gen_ethanol_to_ethylene_emi_factor(info: ScenarioInfo) -> "ParameterData":
    """Generate `CO2_ind` ``relation_activity`` values for `ethanol_to_ethylene_petro`.

    The values represent the carbon in chemical feedstocks which is oxidized in the
    short-term (i.e. during the model horizon) in downstream products. Oxidation either
    through natural oxidation or combustion as the end-of-life treatment of plastics.

     The calculation considers:

     * carbon content of feedstocks,
     * the share that is converted to oxidizable chemicals
     * the end-of-life treatment shares (i.e. incineration, landfill, etc.)

     *NOTE: Values are positive since they are added to bottom-up CO2 accounting.*
=======
def gen_ethanol_to_ethylene_emi_factor(info) -> dict[str, pd.DataFrame]:
    """Generate "CO2_ind" relation parameter that
    represents carbon in chemical feedstocks that is oxidized in the
    short-term (=during the model horizon) in downstream products.
    This happens either through natural oxidation or combustion as the
    end-of-life treatment of plastics.

    The calculation considers:
    * carbon content of feedstocks,
    * the share that is converted to oxidizable chemicals
    * the end-of-life treatment shares (i.e. incineration, landfill, etc.)

    Values are positive since they need to be added
    to bottom-up emission accounting.

    Parameters
    ----------
    info: ScenarioInfo

    Returns
    -------
    Dict[str, pd.DataFrame]
>>>>>>> 91614ec5
    """

    carbon_pars = read_yaml_file(
        package_data_path(
            "material", "petrochemicals", "chemicals_carbon_parameters.yaml"
        )
    )
    embodied_carbon_plastics = {
        k: (v["carbon mass"] / v["molar mass"]) * v["plastics use"]
        for k, v in carbon_pars["ethanol"].items()
    }
    common = {
        "unit": "???",
        "relation": "CO2_ind",
        "mode": embodied_carbon_plastics.keys(),
        "technology": "ethanol_to_ethylene_petro",
    }
    co2_emi_rel = make_df("relation_activity", **common).drop(columns="value")
    co2_emi_rel = co2_emi_rel.merge(
        pd.Series(embodied_carbon_plastics, name="value").to_frame().reset_index(),
        left_on="mode",
        right_on="index",
    ).drop(columns="index")

    years = info.Y
    co2_emi_rel = co2_emi_rel.pipe(broadcast, year_act=years)
    co2_emi_rel["year_rel"] = co2_emi_rel["year_act"]

    co2_emi_rel = co2_emi_rel.pipe(broadcast, node_loc=nodes_ex_world(info.N)).pipe(
        same_node
    )
    return {"relation_activity": co2_emi_rel}<|MERGE_RESOLUTION|>--- conflicted
+++ resolved
@@ -1,6 +1,6 @@
 from collections.abc import Mapping
 from functools import lru_cache
-from typing import TYPE_CHECKING, Literal, Optional, Union
+from typing import TYPE_CHECKING, Literal, Optional
 
 import message_ix
 import numpy as np
@@ -27,22 +27,19 @@
     from message_ix import Scenario
 
     from message_ix_models import Context
-<<<<<<< HEAD
-    from message_ix_models.types import ParameterData
-=======
->>>>>>> 91614ec5
 
 
 def add_macro_materials(
     scen: message_ix.Scenario, filename: str, check_converge: bool = False
 ) -> message_ix.Scenario:
-    """Prepare data for MACRO calibration by reading data from xlsx file.
-
-    Parameters
-    ----------
-    scen
+    """
+    Prepare data for MACRO calibration by reading data from xlsx file
+
+    Parameters
+    ----------
+    scen: message_ix.Scenario
         Scenario to be calibrated
-    filename
+    filename: str
         name of xlsx calibration data file
     check_converge: bool
         parameter passed to MACRO calibration function
@@ -140,7 +137,8 @@
 
 
 def read_iea_tec_map(tec_map_fname: str) -> pd.DataFrame:
-    """Reads mapping file and returns relevant columns needed for technology mapping.
+    """
+    reads mapping file and returns relevant columns needed for technology mapping
 
     Parameters
     ----------
@@ -179,20 +177,12 @@
 
 
 def add_cement_ccs_co2_tr_relation(scen: message_ix.Scenario) -> None:
-<<<<<<< HEAD
-    """Adds CCS technologies to the `co2_trans_disp` and `bco2_trans_disp` relations.
-
-    Parameters
-    ----------
-    scen
-=======
     """Adds the relevant CCS technologies to the co2_trans_disp and bco2_trans_disp
     relations
 
     Parameters
     ----------
     scen: message_ix.Scenario
->>>>>>> 91614ec5
         Scenario instance to add CCS emission factor parametrization to
     """
 
@@ -592,13 +582,12 @@
 
     Parameters
     ----------
-    scenario
-        Scenario used to get structural information like model regions and years.
-    sectname
+    scenario :
+    sectname :
         Name of industry sector.
-    ssp
+    ssp :
         If sector data should be read from an SSP-specific file.
-    filename
+    filename :
         Name of input file with suffix.
 
     Returns
@@ -678,13 +667,13 @@
 
     Parameters
     ----------
-    scenario
+    scenario :
         Scenario used to get structural information like model regions and years.
-    material
+    material :
         Name of material folder (**‘sector’**) where `filename` is located.
-    ssp
+    ssp :
         If timeseries is available for different SSPs, the respective file is selected.
-    filename
+    filename :
         Name of data file including :file:`.csv` or :file:`.xlsx` suffix.
 
     Returns
@@ -712,7 +701,7 @@
         df = pd.read_csv(package_data_path("material", material, filename))
 
         # Function to convert string to integer if it is a digit
-        def convert_if_digit(col_name: Union[str, int]) -> Union[str, int]:
+        def convert_if_digit(col_name):
             return int(col_name) if col_name.isdigit() else col_name
 
         # Apply the function to the DataFrame column names
@@ -750,23 +739,23 @@
     scenario: message_ix.Scenario, material: str, ssp: Optional[str], filename: str
 ) -> pd.DataFrame:
     """
-    Read ``relation_*`` type parameter data for specific industry
-
-    Parameters
-    ----------
-    ssp
+    Read relation_* type parameter data for specific industry
+
+    Parameters
+    ----------
+    ssp: str
         if relations are available for different SSPs, the respective file is selected
-    scenario
+    scenario:
         scenario used to get structural information like
-    material
+    material: str
         name of material folder where xlsx is located
-    filename
+    filename:
         name of xlsx file
 
     Returns
     -------
     pd.DataFrame
-        DataFrame containing ``relation_*`` parameter data
+        DataFrame containing relation_* parameter data
     """
     # Ensure config is loaded, get the context
 
@@ -795,27 +784,26 @@
     module="materials",
     reduction_year=2100,
 ) -> tuple[pd.DataFrame, pd.DataFrame]:
-    """Generate cost parameter data for scenario technology set.
-
-    Calls :mod:`message_ix_models.tools.costs` with config for MESSAGEix-Materials
-    and return ``inv_cost`` and ``fix_cost`` projections for energy and industry
-    technologies.
-
-    Parameters
-    ----------
-    scen
-        Scenario instance is required to get technology set.
-    ssp
-        SSP to use for projection assumptions.
-    method
-        method to use for cost convergence over time.
-    ref_reg
-        reference region to use for regional cost differentiation.
+    """
+    Calls message_ix_models.tools.costs with config for MESSAGEix-Materials
+    and return inv_cost and fix_cost projections for energy and materials
+    technologies
+
+    Parameters
+    ----------
+    scen: message_ix.Scenario
+        Scenario instance is required to get technology set
+    ssp: str
+        SSP to use for projection assumptions
+    method: str
+        method to use for cost convergence over time
+    ref_reg: str
+        reference region to use for regional cost differentiation
 
     Returns
     -------
     tuple[pd.DataFrame, pd.DataFrame]
-        tuple with ``inv_cost`` and ``fix_cost`` data
+        tuple with "inv_cost" and "fix_cost" DataFrames
     """
     model_tec_set = list(scen.set("technology"))
     cfg = Config(
@@ -846,23 +834,25 @@
 def get_ssp_soc_eco_data(
     context: "Context", model: str, measure: str, tec: str
 ) -> pd.DataFrame:
-    """Generate GDP and POP data of SSP 3.0 in ``bound_activity_*`` format.
-
-    Parameters
-    ----------
-    context
+    """
+    Function to update scenario GDP and POP timeseries to SSP 3.0
+    and format to MESSAGEix "bound_activity_*" DataFrame
+
+    Parameters
+    ----------
+    context: Context
         context used to prepare genno.Computer
-    model
+    model:
         model name of projections to read
-    measure
+    measure:
         Indicator to read (GDP or Population)
-    tec
+    tec:
         name to use for "technology" column
-
     Returns
     -------
     pd.DataFrame
-        DataFrame with SSP indicator data in ``bound_activity_*`` parameter format.
+        DataFrame with SSP indicator data in "bound_activity_*" parameter
+        format
     """
     from message_ix_models.project.ssp.data import SSPUpdate
 
@@ -880,14 +870,14 @@
 
 
 def add_elec_i_ini_act(scenario: message_ix.Scenario) -> None:
-    """Adds ``initial_activity_up`` parametrization for `elec_i` ``technology``.
-
-    Values are copied from `hp_el_i` technology
-
-    Parameters
-    ----------
-    scenario
-        Scenario to update parametrization for
+    """
+    Adds initial_activity_up parameter for "elec_i" technology by copying
+    value from "hp_el_i" technology
+
+    Parameters
+    ----------
+    scenario: message_ix.Scenario
+        Scenario where "elec_i" should be updated
     """
     par = "initial_activity_up"
     df_el = scenario.par(par, filters={"technology": "hp_el_i"})
@@ -905,36 +895,19 @@
 
     Parameters
     ----------
-    df_demand
+    df_demand :
         DataFrame containing "demand" MESSAGEix parametrization.
-    technology
+    technology :
         Name of CCS technology to be parametrized.
-    material
+    material :
         Name of the material/industry sector.
 
     Returns
     -------
     pd.DataFrame
-        ``initial_new_capacity_up`` parameter data.
-    """
-
-<<<<<<< HEAD
-    SCALER = {
-        ("LED", "cement"): 0.001,
-        ("SSP1", "cement"): 0.001,
-        ("SSP2", "cement"): 0.001,
-        ("SSP3", "cement"): 0.0008,
-        ("SSP4", "cement"): 0.002,
-        ("SSP5", "cement"): 0.002,
-        ("LED", "steel"): 0.002,
-        ("SSP1", "steel"): 0.002,
-        ("SSP2", "steel"): 0.002,
-        ("SSP3", "steel"): 0.001,
-        ("SSP4", "steel"): 0.003,
-        ("SSP5", "steel"): 0.003,
-    }
-    scalar = SCALER[(ssp, material)]
-=======
+        Formatted to "initial_new_capacity_up" columns.
+    """
+
     if ssp in ["LED", "SSP1", "SSP2"]:
         if material == "cement":
             SCALER = 0.001
@@ -951,28 +924,16 @@
         if material == "steel":
             SCALER = 0.001
 
->>>>>>> 91614ec5
     CLINKER_RATIO = 0.72 if material == "cement" else 1
 
     tmp = (
-        df_demand.eval("value = value * @CLINKER_RATIO * @scalar")
+        df_demand.eval("value = value * @CLINKER_RATIO * @SCALER")
         .rename(columns={"node": "node_loc", "year": "year_vtg"})
         .assign(technology=technology)
     )
 
     return make_df("initial_new_capacity_up", **tmp)
 
-<<<<<<< HEAD
-    del scalar, CLINKER_RATIO  # pragma: no cover — quiet lint error F821 above
-
-
-def add_water_par_data(scenario: "Scenario") -> None:
-    """Adds water supply technologies that are required for the Materials build.
-
-    Parameters
-    ----------
-    scenario
-=======
     del SCALER, CLINKER_RATIO  # pragma: no cover — quiet lint error F821 above
 
 
@@ -982,7 +943,6 @@
     Parameters
     ----------
     scenario: .Scenario
->>>>>>> 91614ec5
         instance to check for water technologies and add if missing
     """
     scenario.check_out()
@@ -996,17 +956,6 @@
 
 
 def calibrate_for_SSPs(scenario: "Scenario") -> None:
-<<<<<<< HEAD
-    """Calibrate technologies activity bounds and growth constraints.
-
-    This is necessary to avoid base year infeasibilities in year 2020.
-    Originally developed for the `SSP_dev_*` scenarios, where most technology activities
-    are fixed in 2020.
-
-    Parameters
-    ----------
-    scenario
-=======
     """Adjust technologies activity bounds and growth constraints to avoid base year
     infeasibilities in year 2020. Specifically developed for the SSP_dev scenarios,
     where most technology activities are fixed in 2020.
@@ -1014,7 +963,6 @@
     Parameters
     ----------
     scenario: .Scenario
->>>>>>> 91614ec5
         instance to apply parameter changes to
     """
     add_elec_i_ini_act(scenario)
@@ -1065,33 +1013,14 @@
 
 def gen_plastics_emission_factors(
     info, species: Literal["methanol", "HVCs", "ethanol"]
-<<<<<<< HEAD
-) -> "ParameterData":
-    """Generate "CO2_Emission" relation parameter to account stored carbon in plastics.
-
-    The calculation considers:
-
-=======
 ) -> dict[str, pd.DataFrame]:
     """Generate "CO2_Emission" relation parameter that
     represents stored carbon in produced plastics.
     The calculation considers:
->>>>>>> 91614ec5
     * carbon content of feedstocks,
     * the share that is converted to plastics
     * the end-of-life treatment (i.e. incineration, landfill, etc.)
 
-<<<<<<< HEAD
-    *NOTE:
-    Values are negative since they need to be deducted from top-down accounting, which
-    assumes that all extracted carbonaceous resources are released as carbon emissions.
-    (Which would not be correct for carbon used in long-lived products)*
-
-    Parameters
-    ----------
-    species
-        feedstock species to generate relation for
-=======
     Values are negative since they need to be deducted
     from top-down accounting, which assumes that all extracted
     carbonaceous resources are released as carbon emissions.
@@ -1106,7 +1035,6 @@
     Returns
     -------
     Dict[str, pd.DataFrame]
->>>>>>> 91614ec5
     """
 
     tec_species_map = {"methanol": "meth_ind_fs", "HVCs": "production_HVC"}
@@ -1163,17 +1091,6 @@
 
 def gen_chemicals_co2_ind_factors(
     info, species: Literal["methanol", "HVCs"]
-<<<<<<< HEAD
-) -> "ParameterData":
-    """Generate `CO2_ind` ``relation_activity`` values for chemical production.
-
-    The values represent the carbon in chemical feedstocks which is oxidized in the
-    short-term (i.e. during the model horizon) in downstream products. Oxidation either
-    through natural oxidation or combustion as the end-of-life treatment of plastics.
-
-    The calculation considers:
-
-=======
 ) -> dict[str, pd.DataFrame]:
     """Generate "CO2_ind" relation parameter that
     represents carbon in chemical feedstocks that is oxidized in the
@@ -1182,40 +1099,28 @@
     end-of-life treatment of plastics.
 
     The calculation considers:
->>>>>>> 91614ec5
     * carbon content of feedstocks,
     * the share that is converted to oxidizable chemicals
     * the end-of-life treatment shares (i.e. incineration, landfill, etc.)
 
-<<<<<<< HEAD
-    *NOTE: Values are positive since they need to be added to bottom-up emission
-    accounting.*
-=======
     Values are positive since they need to be added
     to bottom-up emission accounting.
->>>>>>> 91614ec5
 
     Parameters
     ----------
     species:
         feedstock species to generate relation for
-<<<<<<< HEAD
-=======
     info: ScenarioInfo
 
     Returns
     -------
     Dict[str, pd.DataFrame]
->>>>>>> 91614ec5
     """
 
     tec_species_map = {
         "methanol": "meth_ind_fs",
         "HVCs": "production_HVC",
-<<<<<<< HEAD
-=======
         "ethanol": "ethanol_to_ethylene_petro",
->>>>>>> 91614ec5
     }
 
     carbon_pars = read_yaml_file(
@@ -1279,22 +1184,6 @@
     return {"relation_activity": co2_emi_rel}
 
 
-<<<<<<< HEAD
-def gen_ethanol_to_ethylene_emi_factor(info: ScenarioInfo) -> "ParameterData":
-    """Generate `CO2_ind` ``relation_activity`` values for `ethanol_to_ethylene_petro`.
-
-    The values represent the carbon in chemical feedstocks which is oxidized in the
-    short-term (i.e. during the model horizon) in downstream products. Oxidation either
-    through natural oxidation or combustion as the end-of-life treatment of plastics.
-
-     The calculation considers:
-
-     * carbon content of feedstocks,
-     * the share that is converted to oxidizable chemicals
-     * the end-of-life treatment shares (i.e. incineration, landfill, etc.)
-
-     *NOTE: Values are positive since they are added to bottom-up CO2 accounting.*
-=======
 def gen_ethanol_to_ethylene_emi_factor(info) -> dict[str, pd.DataFrame]:
     """Generate "CO2_ind" relation parameter that
     represents carbon in chemical feedstocks that is oxidized in the
@@ -1317,7 +1206,6 @@
     Returns
     -------
     Dict[str, pd.DataFrame]
->>>>>>> 91614ec5
     """
 
     carbon_pars = read_yaml_file(
