--- conflicted
+++ resolved
@@ -1,3 +1,4 @@
+# -*- coding: utf-8 -*-
 """
 Created on Mon Mar  8 12:58:21 2021
 This code produces the follwoing outputs:
@@ -24,8 +25,6 @@
 
 warnings.simplefilter(action="ignore", category=FutureWarning)
 import os
-import warnings
-from typing import TYPE_CHECKING
 
 import matplotlib
 import numpy as np
@@ -40,13 +39,10 @@
 from message_ix_models import ScenarioInfo
 from message_ix_models.util import package_data_path
 
-if TYPE_CHECKING:
-    from message_ix import Scenario
 matplotlib.use("Agg")
-warnings.simplefilter(action="ignore", category=FutureWarning)
-
-
-def change_names(s: str) -> str:
+
+
+def change_names(s):
     """Change the sector names according to IMAC format."""
 
     if s == "aluminum":
@@ -72,14 +68,6 @@
     return s
 
 
-<<<<<<< HEAD
-def fix_excel(df: pd.DataFrame) -> pd.DataFrame:
-    """Fix the names of the regions or variables to be compatible with IAMC format.
-
-    This is done in the final reported excel file (path_temp) and written to a new excel
-    file (path_new).
-    """
-=======
 def fix_excel(df):
     """
     Fix the names of the regions or variables to be compatible
@@ -87,7 +75,6 @@
     (path_temp) and written to a new excel file (path_new).
     """
     # read Excel file and sheet by name
->>>>>>> 91614ec5
 
     replacement = {
         "CO2_industry": "CO2",
@@ -149,37 +136,12 @@
         "unit": "Unit",
     }
     # Iterate over the rows and replaced
-<<<<<<< HEAD
-    df = df.replace(replacement).rename(columns=columns)
-
-    return df
-
-=======
     df = df.replace(replacement)
     df = df.rename(columns=columns)
 
     return df
->>>>>>> 91614ec5
-
-def convert_mass_to_energy(df: pyam.IamDataFrame):
-    # Methanol input conversion from material to energy unit
-    conv_factor = 0.6976
-    inp_vars = [
-        "in|final_material|methanol|MTO_petro",
-        "in|final_material|methanol|CH2O_synth",
-    ]
-    suffix = "energy"
-    for var in inp_vars:
-        df.divide(
-            f"{var}|M1",
-            (1 / conv_factor),
-            f"{var}|{suffix}",
-            append=True,
-            ignore_units=True,
-        )
-
-<<<<<<< HEAD
-=======
+
+
 def convert_mass_to_energy(df):
     # Methanol input conversion from material to energy unit
     conv_factor = 0.6976
@@ -197,7 +159,6 @@
             ignore_units=True,
         )
 
->>>>>>> 91614ec5
     # Convert methanol at primary_material from energy to material unit
     # In the model this is kept as energy units
     # to easily separate two modes: fuel and feedstock
@@ -223,11 +184,7 @@
             )
 
 
-<<<<<<< HEAD
-def report(scenario: "Scenario", print_to_excel: bool = False):  # noqa: C901
-=======
 def report(scenario, print_to_excel=False):  # noqa: C901
->>>>>>> 91614ec5
     # Obtain scenario information and directory
 
     s_info = ScenarioInfo(scenario)
