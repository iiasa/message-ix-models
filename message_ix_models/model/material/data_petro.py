--- conflicted
+++ resolved
@@ -1,13 +1,7 @@
-"""
-Data and parameter generation for the petrochemicals sector in MESSAGEix models.
-
-This module provides functions to read, process, and generate parameter data
-for petrochemical technologies, demand, trade, emissions, and related constraints.
-"""
-
 from collections import defaultdict
-from typing import TYPE_CHECKING, Union
-
+from typing import Union
+
+import message_ix
 import pandas as pd
 from message_ix import make_df
 
@@ -18,30 +12,18 @@
     gen_plastics_emission_factors,
     read_timeseries,
 )
-<<<<<<< HEAD
-from message_ix_models.model.material.demand import gen_demand_petro
-from message_ix_models.model.material.util import (
-=======
 from message_ix_models.model.material.material_demand import material_demand_calc
 from message_ix_models.model.material.util import (
     combine_df_dictionaries,
->>>>>>> 91614ec5
     get_ssp_from_context,
     read_config,
 )
 from message_ix_models.util import (
     broadcast,
-    merge_data,
     nodes_ex_world,
     package_data_path,
     same_node,
 )
-
-if TYPE_CHECKING:
-    from message_ix import Scenario
-
-    from message_ix_models.types import ParameterData
-    from message_ix_models.util import Context
 
 ssp_mode_map = {
     "SSP1": "CTS core",
@@ -60,47 +42,34 @@
 }
 
 
-def read_data_petrochemicals(fname) -> pd.DataFrame:
-    """Read and clean data from the petrochemicals techno-economic files.
-
-    Returns
-    -------
-    pd.DataFrame
-        Cleaned techno-economic data for petrochemicals.
-    """
+def read_data_petrochemicals(scenario: message_ix.Scenario) -> pd.DataFrame:
+    """Read and clean data from :file:`petrochemicals_techno_economic.xlsx`."""
+
+    # Ensure config is loaded, get the context
+    s_info = ScenarioInfo(scenario)
+    fname = "petrochemicals_techno_economic.xlsx"
+
+    if "R12_CHN" in s_info.N:
+        sheet_n = "data_R12"
+    else:
+        sheet_n = "data_R11"
+
     # Read the file
-    data_petro = pd.read_csv(
-        package_data_path("material", "petrochemicals", f"data{fname}.csv")
+    data_petro = pd.read_excel(
+        package_data_path("material", "petrochemicals", fname), sheet_name=sheet_n
     )
     # Clean the data
+
     data_petro = data_petro.drop(["Source", "Description"], axis=1)
+
     return data_petro
 
 
 def gen_mock_demand_petro(
-    scenario: "Scenario",
+    scenario: message_ix.Scenario,
     gdp_elasticity_2020: float,
     gdp_elasticity_2030: float,
 ) -> pd.DataFrame:
-    """Generate petrochemicals demand time series for MESSAGEix regions using GDP
-    elasticities.
-
-    TODO: Remove this function since a copy was moved to demand.
-
-    Parameters
-    ----------
-    scenario :
-        Scenario instance to build demand on.
-    gdp_elasticity_2020 :
-        GDP elasticity for years before 2030.
-    gdp_elasticity_2030 :
-        GDP elasticity for years from 2030 onward.
-
-    Returns
-    -------
-    pd.DataFrame
-        DataFrame with demand for petrochemicals by region and year.
-    """
     s_info = ScenarioInfo(scenario)
     modelyears = s_info.Y
     fy = scenario.firstmodelyear
@@ -137,7 +106,30 @@
         .sort_index()
     )
 
-    from message_ix_models.model.material.demand.__init__ import (
+    # 2018 production
+    # Use as 2020
+    # The Future of Petrochemicals Methodological Annex
+    # Projections here do not show too much growth until 2050 for some regions.
+    # For division of some regions assumptions made:
+    # PAO, PAS, SAS, EEU,WEU
+    # For R12: China and CPA demand divided by 0.1 and 0.9.
+    # SSP2 R11 baseline GDP projection
+    # The orders of the regions
+    # r = ['R12_AFR', 'R12_RCPA', 'R12_EEU', 'R12_FSU', 'R12_LAM', 'R12_MEA',\
+    #        'R12_NAM', 'R12_PAO', 'R12_PAS', 'R12_SAS', 'R12_WEU',"R12_CHN"]
+
+    # if "R12_CHN" in nodes:
+    #     nodes.remove("R12_GLB")
+    #     dem_2020 = np.array([2.4, 0.44, 3, 5, 11, 40.3, 49.8, 11,
+    #     37.5, 10.7, 29.2, 50.5])
+    #     dem_2020 = pd.Series(dem_2020)
+    #
+    # else:
+    #     nodes.remove("R11_GLB")
+    #     dem_2020 = np.array([2, 75, 30, 4, 11, 42, 60, 32, 30, 29, 35])
+    #     dem_2020 = pd.Series(dem_2020)
+
+    from message_ix_models.model.material.material_demand.material_demand_calc import (
         read_base_demand,
     )
 
@@ -185,19 +177,6 @@
 def gen_data_petro_ts(
     data_petro_ts: pd.DataFrame, results: dict[list], tec_ts: set[str], nodes: list[str]
 ) -> None:
-    """Generate time-series parameter data for petrochemical technologies.
-
-    Parameters
-    ----------
-    data_petro_ts :
-        DataFrame with time-series parameter data.
-    results :
-        Dictionary to collect parameter DataFrames.
-    tec_ts :
-        Set of technology names.
-    nodes :
-        List of model nodes.
-    """
     for t in tec_ts:
         common = dict(
             time="year",
@@ -214,6 +193,11 @@
                 (data_petro_ts["technology"] == t) & (data_petro_ts["parameter"] == p),
                 "value",
             ]
+            # units = data_petro_ts.loc[
+            #     (data_petro_ts["technology"] == t) &
+            #     (data_petro_ts["parameter"] == p),
+            #     "units",
+            # ].values[0]
             mod = data_petro_ts.loc[
                 (data_petro_ts["technology"] == t) & (data_petro_ts["parameter"] == p),
                 "mode",
@@ -266,29 +250,6 @@
     common: dict,
     nodes: list[str],
 ) -> pd.DataFrame:
-    """Assign input/output parameters for petrochemical technologies.
-
-    Parameters
-    ----------
-    split :
-        Split parameter name.
-    param_name :
-        Parameter name.
-    regions :
-        Regions for the parameter.
-    val :
-        Parameter values.
-    t :
-        Technology name.
-    rg :
-        Region name
-    global_region :
-        Name of the global region.
-    common :
-        Common parameter dictionary.
-    nodes :
-        Model nodes.
-    """
     com = split[1]
     lev = split[2]
     mod = split[3]
@@ -334,47 +295,55 @@
 
     # Copy parameters to all regions, when node_loc is not GLB
     if (len(regions) == 1) and (rg != global_region):
+        # print("copying to all R11", rg, lev)
         df["node_loc"] = None
-        df = df.pipe(broadcast, node_loc=nodes)
+        df = df.pipe(broadcast, node_loc=nodes)  # .pipe(same_node)
+        # Use same_node only for non-trade technologies
         if (lev != "import") and (lev != "export"):
             df = df.pipe(same_node)
     return df
 
 
 def broadcast_to_regions(df: pd.DataFrame, global_region: str, nodes: list[str]):
-    """Broadcast a DataFrame to all regions if node_loc is not the global region.
-
-    Parameters
-    ----------
-    df :
-        DataFrame to broadcast regions.
-    global_region :
-        Name of the global region.
-    nodes :
-        List of model nodes.
-    """
     if "node_loc" in df.columns:
         if (
             len(set(df["node_loc"])) == 1
             and list(set(df["node_loc"]))[0] != global_region
         ):
+            # print("Copying to all R11")
             df["node_loc"] = None
             df = df.pipe(broadcast, node_loc=nodes)
     return df
 
 
-def format_par_data(
-    config: "Context",
-    data_petro: pd.DataFrame,
-    results: dict,
-    yv_ya: pd.DataFrame,
-    modelyears: list[int],
-    nodes: list[str],
-    global_region: str,
-):
+def gen_data_petro_chemicals(
+    scenario: message_ix.Scenario, dry_run: bool = False
+) -> dict[str, pd.DataFrame]:
+    # Load configuration
+    context = read_config()
+    config = context["material"]["petro_chemicals"]
+    ssp = get_ssp_from_context(context)
+    # Information about scenario, e.g. node, year
+    s_info = ScenarioInfo(scenario)
+
+    # Techno-economic assumptions
+    data_petro = read_data_petrochemicals(scenario)
+    data_petro_ts = read_timeseries(
+        scenario, "petrochemicals", None, "petrochemicals_techno_economic.xlsx"
+    )
+    # List of data frames, to be concatenated together at end
+    results = defaultdict(list)
+
+    # For each technology there are differnet input and output combinations
+    # Iterate over technologies
+
+    modelyears = s_info.Y  # s_info.Y is only for modeling years
+    nodes = nodes_ex_world(s_info.N)
+    global_region = [i for i in s_info.N if i.endswith("_GLB")][0]
+    yv_ya = s_info.yv_ya
+
     for t in config["technology"]["add"]:
-        # Retrieve the id if `t` is a Code instance; otherwise use str
-        t = getattr(t, "id", t)
+        t = t.id
         # years = s_info.Y
         params = data_petro.loc[(data_petro["technology"] == t), "parameter"].unique()
 
@@ -500,51 +469,6 @@
 
                 results[param_name].append(df)
 
-
-def gen_data_petro_chemicals(
-    scenario: "Scenario", dry_run: bool = False
-) -> "ParameterData":
-    """Generate all MESSAGEix parameter data for the petrochemicals sector.
-
-    Parameters
-    ----------
-    scenario :
-        Scenario instance to build petrochemicals model on.
-    dry_run :
-        *Not used, but kept for compatibility.*
-    """
-    # Load configuration
-    context = read_config()
-    config = context["material"]["petro_chemicals"]
-    ssp = get_ssp_from_context(context)
-    # Information about scenario, e.g. node, year
-    s_info = ScenarioInfo(scenario)
-
-    if "R12_CHN" in s_info.N:
-        fname_suffix = "_R12"
-    else:
-        fname_suffix = "_R11"
-
-    # Techno-economic assumptions
-    data_petro = read_data_petrochemicals(fname_suffix)
-    data_petro_ts = read_timeseries(
-        scenario, "petrochemicals", None, f"timeseries{fname_suffix}.csv"
-    )
-    # List of data frames, to be concatenated together at end
-    results = defaultdict(list)
-
-    # For each technology there are differnet input and output combinations
-    # Iterate over technologies
-
-    modelyears = s_info.Y  # s_info.Y is only for modeling years
-    nodes = nodes_ex_world(s_info.N)
-    global_region = [i for i in s_info.N if i.endswith("_GLB")][0]
-    yv_ya = s_info.yv_ya
-
-    format_par_data(
-        config, data_petro, results, yv_ya, modelyears, nodes, global_region
-    )
-
     share_dict = {
         "shares": "steam_cracker",
         "node_share": ["R12_MEA", "R12_NAM"],
@@ -560,11 +484,7 @@
     default_gdp_elasticity_2020, default_gdp_elasticity_2030 = iea_elasticity_map[
         ssp_mode_map[ssp]
     ]
-<<<<<<< HEAD
-    df_demand = gen_demand_petro(
-=======
     df_demand = material_demand_calc.gen_demand_petro(
->>>>>>> 91614ec5
         scenario, "HVC", default_gdp_elasticity_2020, default_gdp_elasticity_2030
     )
     df_2025 = pd.read_csv(
@@ -643,11 +563,7 @@
     meth_downstream_emi_bot_up = gen_chemicals_co2_ind_factors(s_info, "HVCs")
     meth_downstream_emi_eth = gen_ethanol_to_ethylene_emi_factor(s_info)
 
-<<<<<<< HEAD
-    merge_data(
-=======
     results = combine_df_dictionaries(
->>>>>>> 91614ec5
         results,
         meth_downstream_emi_top_down,
         meth_downstream_emi_bot_up,
@@ -664,11 +580,7 @@
     results["growth_activity_up"] = results["growth_activity_up"].drop(drop_idx)
 
     reduced_pdict = {}
-<<<<<<< HEAD
-    for k, v in results.items():
-=======
     for k,v in results.items():
->>>>>>> 91614ec5
         if set(["year_act", "year_vtg"]).issubset(v.columns):
             v = v[(v["year_act"] - v["year_vtg"]) <= 40]
         reduced_pdict[k] = v.drop_duplicates().copy(deep=True)
